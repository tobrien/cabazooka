--- conflicted
+++ resolved
@@ -43,11 +43,7 @@
         version: 0.5.48
       openai:
         specifier: ^4.91.1
-<<<<<<< HEAD
         version: 4.91.1(zod@3.24.3)
-=======
-        version: 4.95.1(zod@3.24.2)
->>>>>>> fab5eeac
       winston:
         specifier: ^3.17.0
         version: 3.17.0
@@ -5624,11 +5620,7 @@
       is-docker: 2.2.1
       is-wsl: 2.2.0
 
-<<<<<<< HEAD
   openai@4.91.1(zod@3.24.3):
-=======
-  openai@4.95.1(zod@3.24.2):
->>>>>>> fab5eeac
     dependencies:
       '@types/node': 18.19.86
       '@types/node-fetch': 2.6.12
